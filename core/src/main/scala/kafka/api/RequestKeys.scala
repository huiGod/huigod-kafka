/**
 * Licensed to the Apache Software Foundation (ASF) under one or more
 * contributor license agreements.  See the NOTICE file distributed with
 * this work for additional information regarding copyright ownership.
 * The ASF licenses this file to You under the Apache License, Version 2.0
 * (the "License"); you may not use this file except in compliance with
 * the License.  You may obtain a copy of the License at
 * 
 *    http://www.apache.org/licenses/LICENSE-2.0
 *
 * Unless required by applicable law or agreed to in writing, software
 * distributed under the License is distributed on an "AS IS" BASIS,
 * WITHOUT WARRANTIES OR CONDITIONS OF ANY KIND, either express or implied.
 * See the License for the specific language governing permissions and
 * limitations under the License.
 */

package kafka.api

import kafka.common.KafkaException
import java.nio.ByteBuffer

object RequestKeys {
  val ProduceKey: Short = 0
  val FetchKey: Short = 1
  val OffsetsKey: Short = 2
  val MetadataKey: Short = 3
  val LeaderAndIsrKey: Short = 4
  val StopReplicaKey: Short = 5
<<<<<<< HEAD
  val OffsetCommitKey: Short = 6
  val OffsetFetchKey: Short = 7
=======
  val UpdateMetadataKey: Short = 6
  val ControlledShutdownKey: Short = 7
>>>>>>> c39d37e9

  val keyToNameAndDeserializerMap: Map[Short, (String, (ByteBuffer) => RequestOrResponse)]=
    Map(ProduceKey -> ("Produce", ProducerRequest.readFrom),
        FetchKey -> ("Fetch", FetchRequest.readFrom),
        OffsetsKey -> ("Offsets", OffsetRequest.readFrom),
        MetadataKey -> ("Metadata", TopicMetadataRequest.readFrom),
        LeaderAndIsrKey -> ("LeaderAndIsr", LeaderAndIsrRequest.readFrom),
        StopReplicaKey -> ("StopReplica", StopReplicaRequest.readFrom),
<<<<<<< HEAD
        OffsetCommitKey -> ("OffsetCommit", OffsetCommitRequest.readFrom),
        OffsetFetchKey -> ("OffsetFetch", OffsetFetchRequest.readFrom))
=======
        UpdateMetadataKey -> ("UpdateMetadata", UpdateMetadataRequest.readFrom),
        ControlledShutdownKey -> ("ControlledShutdown", ControlledShutdownRequest.readFrom))
>>>>>>> c39d37e9

  def nameForKey(key: Short): String = {
    keyToNameAndDeserializerMap.get(key) match {
      case Some(nameAndSerializer) => nameAndSerializer._1
      case None => throw new KafkaException("Wrong request type %d".format(key))
    }
  }

  def deserializerForKey(key: Short): (ByteBuffer) => RequestOrResponse = {
    keyToNameAndDeserializerMap.get(key) match {
      case Some(nameAndSerializer) => nameAndSerializer._2
      case None => throw new KafkaException("Wrong request type %d".format(key))
    }
  }
}<|MERGE_RESOLUTION|>--- conflicted
+++ resolved
@@ -27,13 +27,10 @@
   val MetadataKey: Short = 3
   val LeaderAndIsrKey: Short = 4
   val StopReplicaKey: Short = 5
-<<<<<<< HEAD
-  val OffsetCommitKey: Short = 6
-  val OffsetFetchKey: Short = 7
-=======
   val UpdateMetadataKey: Short = 6
   val ControlledShutdownKey: Short = 7
->>>>>>> c39d37e9
+  val OffsetCommitKey: Short = 8
+  val OffsetFetchKey: Short = 9
 
   val keyToNameAndDeserializerMap: Map[Short, (String, (ByteBuffer) => RequestOrResponse)]=
     Map(ProduceKey -> ("Produce", ProducerRequest.readFrom),
@@ -42,13 +39,10 @@
         MetadataKey -> ("Metadata", TopicMetadataRequest.readFrom),
         LeaderAndIsrKey -> ("LeaderAndIsr", LeaderAndIsrRequest.readFrom),
         StopReplicaKey -> ("StopReplica", StopReplicaRequest.readFrom),
-<<<<<<< HEAD
+        UpdateMetadataKey -> ("UpdateMetadata", UpdateMetadataRequest.readFrom),
+        ControlledShutdownKey -> ("ControlledShutdown", ControlledShutdownRequest.readFrom),
         OffsetCommitKey -> ("OffsetCommit", OffsetCommitRequest.readFrom),
         OffsetFetchKey -> ("OffsetFetch", OffsetFetchRequest.readFrom))
-=======
-        UpdateMetadataKey -> ("UpdateMetadata", UpdateMetadataRequest.readFrom),
-        ControlledShutdownKey -> ("ControlledShutdown", ControlledShutdownRequest.readFrom))
->>>>>>> c39d37e9
 
   def nameForKey(key: Short): String = {
     keyToNameAndDeserializerMap.get(key) match {
